[package]
name = "pijama"
version = "0.1.0"
authors = ["Christian Poveda <git@christianpoveda.xyz>"]
edition = "2018"

[dependencies]
nom = "5.1.1"
nom_locate = "2.0.0"
thiserror = "1.0"
codespan-reporting = "0.9.4"
lazy_static = "1.4.0"
<<<<<<< HEAD
pijama_ast = { path = "src/pijama_ast", version = "0.1.0" }
=======
structopt = "0.3.14"
>>>>>>> 5c563780

[dev-dependencies]
criterion = "0.3"

[[bench]]
name = "eval"
harness = false<|MERGE_RESOLUTION|>--- conflicted
+++ resolved
@@ -10,11 +10,8 @@
 thiserror = "1.0"
 codespan-reporting = "0.9.4"
 lazy_static = "1.4.0"
-<<<<<<< HEAD
 pijama_ast = { path = "src/pijama_ast", version = "0.1.0" }
-=======
 structopt = "0.3.14"
->>>>>>> 5c563780
 
 [dev-dependencies]
 criterion = "0.3"
