--- conflicted
+++ resolved
@@ -2,12 +2,8 @@
 pub mod machine;
 pub mod mir;
 pub mod parser;
-<<<<<<< HEAD
 pub mod ty_check;
-=======
-pub mod ty;
 pub mod options;
->>>>>>> 5c563780
 
 use std::io::Write;
 
